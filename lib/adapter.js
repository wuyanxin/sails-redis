--- conflicted
+++ resolved
@@ -15,11 +15,7 @@
   var database = new Database();
 
   return {
-<<<<<<< HEAD
   identity: 'sails-redis',
-=======
-  identity: 'waterline-redis',
->>>>>>> 7ace8ce9
   schema: false,
   syncable: false,
 
