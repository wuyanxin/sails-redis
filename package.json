--- conflicted
+++ resolved
@@ -1,10 +1,6 @@
 {
   "name": "sails-redis",
-<<<<<<< HEAD
   "version": "0.10.0",
-=======
-  "version": "0.9.4",
->>>>>>> 888b6868
   "description": "Redis adapter for waterline",
   "main": "index.js",
   "author": "vanetix <matmcfarland@gmail.com>",
@@ -45,7 +41,6 @@
   "readmeFilename": "README.md",
   "devDependencies": {
     "mocha": "~1.12.0",
-<<<<<<< HEAD
     "waterline-adapter-tests": "git://github.com/balderdashy/waterline-adapter-tests.git#v0.10",
     "captains-log": "~0.11.1"
   },
@@ -64,15 +59,5 @@
       "migratable",
       "associations"
     ]
-=======
-    "waterline-adapter-tests": "~0.9.4"
-  },
-  "dependencies": {
-    "lodash": "2.4.1",
-    "redis": "0.8.4",
-    "async": "0.2.9",
-    "waterline-errors": "~0.9.0",
-    "waterline-criteria": "~0.9.7"
->>>>>>> 888b6868
   }
 }